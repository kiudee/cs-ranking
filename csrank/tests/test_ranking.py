--- conflicted
+++ resolved
@@ -9,18 +9,12 @@
 from keras.optimizers import SGD
 from keras.regularizers import l2
 
-<<<<<<< HEAD
-from csrank import FETAObjectRanker, RankNet, CmpNet, ExpectedRankRegression, RankSVM
+from csrank import (
+    FETANetwork, RankNet, CmpNet, ExpectedRankRegression, RankSVM, ListNet
+)
 from csrank.metrics_np import zero_one_rank_loss_for_scores_ties_np
 from csrank.objectranking.fate_object_ranker import FATEObjectRanker
 from ..fate_network import FATERankingCore
-=======
-from csrank import (
-    FETANetwork, RankNet, CmpNet, ExpectedRankRegression, RankSVM, ListNet
-)
-from ..fate_ranking import FATERankingCore, FATEObjectRanker
-from ..util import zero_one_rank_loss_for_scores_ties_np
->>>>>>> 02f4e68c
 
 RANKSVM = "ranksvm"
 ERR = "err"
@@ -30,11 +24,6 @@
 FETA_RANKER = "feta_ranker"
 FATE_RANKER = "fate_ranker"
 
-<<<<<<< HEAD
-object_rankers = {FETA_RANKER: FETAObjectRanker, RANKNET: RankNet, CMPNET: CmpNet,
-                  ERR: ExpectedRankRegression, RANKSVM: RankSVM,
-                  FATE_RANKER: FATEObjectRanker}
-=======
 object_rankers = {
     FETA_RANKER: FETANetwork,
     RANKNET: RankNet,
@@ -44,7 +33,6 @@
     RANKSVM: RankSVM,
     FATE_RANKER: FATEObjectRanker,
 }
->>>>>>> 02f4e68c
 optimizer = SGD(lr=1e-3, momentum=0.9, nesterov=True)
 object_rankers_params = {
     FETA_RANKER: {"add_zeroth_order_model": True, "optimizer": optimizer},
@@ -83,7 +71,7 @@
     grc = MockClass(n_objects=n_objects, n_features=n_features)
     grc._construct_layers(
         activation=grc.activation,
-        kernel_initializer=grc.kernel_initializer,
+                          kernel_initializer=grc.kernel_initializer,
         kernel_regularizer=grc.kernel_regularizer,
     )
     input_layer = Input(shape=(n_objects, n_features))
@@ -135,11 +123,11 @@
 
     fate = FATEObjectRanker(
         n_object_features=1,
-        n_hidden_joint_layers=1,
-        n_hidden_set_layers=1,
-        n_hidden_joint_units=5,
-        n_hidden_set_units=5,
-        kernel_regularizer=l2(1e-4),
+                            n_hidden_joint_layers=1,
+                            n_hidden_set_layers=1,
+                            n_hidden_joint_units=5,
+                            n_hidden_set_units=5,
+                            kernel_regularizer=l2(1e-4),
         optimizer=optimizer,
     )
     fate.fit_generator(
