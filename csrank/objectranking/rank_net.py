--- conflicted
+++ resolved
@@ -50,15 +50,10 @@
 
             References
             ----------
-<<<<<<< HEAD
                 [1] Burges, C. et al. (2005, August). "Learning to rank using gradient descent.", In Proceedings of the 22nd international conference on Machine learning (pp. 89-96). ACM.
+                
                 [2] Burges, C. J. (2010). "From ranknet to lambdarank to lambdamart: An overview.", Learning, 11(23-581).
-=======
-            .. [1] Burges, C. et al. (2005, August)."Learning to rank using gradient descent.",
-                   In Proceedings of the 22nd international conference on Machine learning (pp. 89-96). ACM.
-            .. [2] Burges, C. J. (2010). "From ranknet to lambdarank to lambdamart: An overview.",
-                   Learning, 11(23-581), 81.
->>>>>>> 20c7bcc5
+
         """
         super().__init__(n_object_features=n_object_features, n_hidden=n_hidden, n_units=n_units,
                          loss_function=loss_function, batch_normalization=batch_normalization,
