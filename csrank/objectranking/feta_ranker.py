import logging
import operator
from collections import OrderedDict
from itertools import combinations, permutations

import numpy as np
from keras import Input, backend as K, optimizers
from keras.engine import Model
from keras.layers import Dense, concatenate, Lambda, add
from keras.regularizers import l2
from sklearn.utils import check_random_state

from csrank.callbacks import EarlyStoppingWithWeights
from csrank.constants import LEARNING_RATE, LR_DEFAULT_RANGE, BATCH_SIZE, \
    REGULARIZATION_FACTOR, BATCH_SIZE_DEFAULT_RANGE, REGULARIZATION_FACTOR_DEFAULT_RANGE, EARLY_STOPPING_PATIENCE, \
    EARLY_STOPPING_PATIENCE_DEFAULT_RANGE
from csrank.layers import NormalizedDense
from csrank.losses import hinged_rank_loss
from csrank.objectranking.constants import N_UNITS_DEFAULT_RANGES, N_HIDDEN_LAYERS_DEFAULT_RANGES, N_HIDDEN_UNITS, \
    N_HIDDEN_LAYERS
from csrank.objectranking.object_ranker import ObjectRanker
from csrank.tunable import Tunable
from csrank.util import tunable_parameters_ranges, tensorify

__all__ = ['FETANetwork']


class FETANetwork(ObjectRanker, Tunable):
<<<<<<< HEAD
    """
    Create a FETA-network architecture for object ranking.
    Training and prediction complexity is quadratic in the number of objects.

    Parameters
    ----------
    n_objects : int
        Number of objects to be ranked
    n_features : int
        Dimensionality of the feature space of each object
    n_hidden : int
        Number of hidden layers
    n_units : int
        Number of hidden units in each layer
    add_zeroth_order_model : bool
        True if the model should include a latent utility function
    max_number_of_objects : int
        The maximum number of objects to train from
    num_subsample : int
        Number of objects to subsample to
    loss_function : function
        Differentiable loss function for the score vector
    batch_normalization : bool
        Whether to use batch normalization in the hidden layers
    kernel_regularizer : function
        Regularizer to use in the hidden units
    non_linearities : string or function
        Activation function to use in the hidden units
    optimizer : string or function
        Stochastic gradient optimizer
    metrics : list
        List of evaluation metrics (can be non-differentiable)
    use_early_stopping : bool
        Whether to use early stopping during training
    es_patience : int
        Number of iterations to wait for no improvement in early stopping
    batch_size : int
        Batch size to use for training
    random_state : int or object
        Numpy random state
    **kwargs
        Keyword arguments for the hidden units
    """

=======
>>>>>>> aa3003bc
    _tunable = None
    _use_early_stopping = None

    def __init__(self, n_objects, n_features, n_hidden=2, n_units=8,
                 add_zeroth_order_model=False, max_number_of_objects=5,
                 num_subsample=5,
                 loss_function=hinged_rank_loss, batch_normalization=False,
                 kernel_regularizer=l2(l=0.01), non_linearities='selu',
                 optimizer="adam", metrics=None, use_early_stopping=False,
                 es_patience=300, batch_size=256, random_state=None, **kwargs):
        """
        Create a FETA-network architecture for object ranking.
        Training and prediction complexity is quadratic in the number of objects.

        Parameters
        ----------
        n_objects : int
            Number of objects to be ranked
        n_features : int
            Dimensionality of the feature space of each object
        n_hidden : int
            Number of hidden layers
        n_units : int
            Number of hidden units in each layer
        add_zeroth_order_model : bool
            True if the model should include a latent utility function
        max_number_of_objects : int
            The maximum number of objects to train from
        num_subsample : int
            Number of objects to subsample to
        loss_function : function
            Differentiable loss function for the score vector
        batch_normalization : bool
            Whether to use batch normalization in the hidden layers
        kernel_regularizer : function
            Regularizer to use in the hidden units
        non_linearities : string or function
            Activation function to use in the hidden units
        optimizer : string or function
            Stochastic gradient optimizer
        metrics : list
            List of evaluation metrics (can be non-differentiable)
        use_early_stopping : bool
            Whether to use early stopping during training
        es_patience : int
            Number of iterations to wait for no improvement in early stopping
        batch_size : int
            Batch size to use for training
        random_state : int or object
            Numpy random state
        **kwargs
            Keyword arguments for the hidden units
        """
        self.logger = logging.getLogger("FETANetwork")

        self.random_state = check_random_state(random_state)

        self.kernel_regularizer = kernel_regularizer
        self.batch_normalization = batch_normalization
        self.non_linearities = non_linearities
        self.loss_function = loss_function
        self.metrics = metrics
        self._n_objects = n_objects
        self.max_number_of_objects = max_number_of_objects
        self.num_subsample = num_subsample
        self.n_features = n_features
        self._use_early_stopping = use_early_stopping
        self.batch_size = batch_size

        self.optimizer = optimizers.get(optimizer)
        self._use_zeroth_model = add_zeroth_order_model
        self.early_stopping = EarlyStoppingWithWeights(patience=es_patience)
        self._construct_layers(n_hidden, n_units)

    @property
    def n_objects(self):
        if self._n_objects > self.max_number_of_objects:
            return self.max_number_of_objects
        return self._n_objects

    def _construct_layers(self, n_hidden=2, n_units=16, **kwargs):
        self.input_layer = Input(shape=(self.n_objects, self.n_features))
        # Todo: Variable sized input
        # X = Input(shape=(None, n_features))
        if self.batch_normalization:
            if self._use_zeroth_model:
                self.hidden_layers_zeroth = [
                    NormalizedDense(n_units, name="hidden_zeroth_{}".format(x),
                                    kernel_regularizer=self.kernel_regularizer,
                                    activation=self.non_linearities
                                    )
                    for x in range(n_hidden)
                ]
            self.hidden_layers = [
                NormalizedDense(n_units, name="hidden_{}".format(x),
                                kernel_regularizer=self.kernel_regularizer,
                                activation=self.non_linearities
                                )
                for x in range(n_hidden)
            ]
        else:
            if self._use_zeroth_model:
                self.hidden_layers_zeroth = [
                    Dense(n_units, name="hidden_zeroth_{}".format(x),
                          kernel_regularizer=self.kernel_regularizer,
                          activation=self.non_linearities)
                    for x in range(n_hidden)
                ]
            self.hidden_layers = [
                Dense(n_units, name="hidden_{}".format(x),
                      kernel_regularizer=self.kernel_regularizer,
                      activation=self.non_linearities)
                for x in range(n_hidden)
            ]
        assert len(self.hidden_layers) == n_hidden
        self.output_node = Dense(1, activation='sigmoid',
                                 kernel_regularizer=self.kernel_regularizer)
        if self._use_zeroth_model:
            self.output_node_zeroth = Dense(1, activation='sigmoid',
                                            kernel_regularizer=self.kernel_regularizer)

    def _create_zeroth_order_model(self):
        inp = Input(shape=(self.n_features,))

        x = inp
        for hidden in self.hidden_layers_zeroth:
            x = hidden(x)
        zeroth_output = self.output_node_zeroth(x)

        return Model(inputs=[inp], outputs=zeroth_output)

    def _create_pairwise_model(self):
        x1 = Input(shape=(self.n_features,))
        x2 = Input(shape=(self.n_features,))

        x1x2 = concatenate([x1, x2])
        x2x1 = concatenate([x2, x1])

        for hidden in self.hidden_layers:
            x1x2 = hidden(x1x2)
            x2x1 = hidden(x2x1)

        merged_left = concatenate([x1x2, x2x1])
        merged_right = concatenate([x2x1, x1x2])

        N_g = self.output_node(merged_left)
        N_l = self.output_node(merged_right)

        merged_output = concatenate([N_g, N_l])

        return Model(inputs=[x1, x2], outputs=merged_output)

    def _predict_pair(self, a, b, only_pairwise=False, **kwargs):
        # TODO: Is this working correctly?
        pairwise = self.pairwise_model.predict([a, b], **kwargs)
        if not only_pairwise and self._use_zeroth_model:
            utility_a = self.zero_order_model.predict([a])
            utility_b = self.zero_order_model.predict([b])
            return pairwise + (utility_a, utility_b)
        return pairwise

    def _predict_scores_using_pairs(self, X, **kwd):
        n_instances, n_objects, n_features = X.shape
        n2 = n_objects * (n_objects - 1)
        pairs = np.empty((n2, 2, n_features))
        scores = np.zeros((n_instances, n_objects))
        for n in range(n_instances):
            if self._use_zeroth_model:
                scores[n] = self.zero_order_model.predict(X[n]).ravel()
            for k, (i, j) in enumerate(permutations(range(n_objects), 2)):
                pairs[k] = (X[n, i], X[n, j])
            result = self._predict_pair(pairs[:, 0], pairs[:, 1],
                                        only_pairwise=True, **kwd)[:, 0]
            scores[n] += result.reshape(n_objects, n_objects - 1).mean(axis=1)
            del result
        del pairs
        return scores

    def fit(self, X, Y, epochs=10, log_callbacks=None,
            validation_split=0.1, verbose=0, **kwd):
        self.logger.debug('Enter fit function...')

        X, Y = self.sub_sampling(X, Y)
        scores = self.construct_model()
        self.model = Model(inputs=self.input_layer, outputs=scores)

        self.pairwise_model = self._create_pairwise_model()
        if self._use_zeroth_model:
            self.zero_order_model = self._create_zeroth_order_model()

        callbacks = []
        if log_callbacks is None:
            log_callbacks = []
        callbacks.extend(log_callbacks)
        callbacks = self.set_init_lr_callback(callbacks)

        if self._use_early_stopping:
            callbacks.append(self.early_stopping)
        self.logger.info("Callbacks {}".format(', '.join([c.__name__ for c in callbacks])))

        self.logger.debug('Compiling complete model...')
        self.model.compile(loss=self.loss_function, optimizer=self.optimizer,
                           metrics=self.metrics)
        self.logger.debug('Starting gradient descent...')
        self.model.fit(x=X, y=Y, batch_size=self.batch_size, epochs=epochs,
                       callbacks=callbacks, validation_split=validation_split,
                       verbose=verbose, **kwd)

    def construct_model(self):
        def create_input_lambda(i):
            return Lambda(lambda x: x[:, i])

        if self._use_zeroth_model:
            self.logger.debug('Create 0th order model')
            zeroth_order_outputs = []
            inputs = []
            for i in range(self.n_objects):
                x = create_input_lambda(i)(self.input_layer)
                inputs.append(x)
                for hidden in self.hidden_layers_zeroth:
                    x = hidden(x)
                zeroth_order_outputs.append(self.output_node_zeroth(x))
            zeroth_order_scores = concatenate(zeroth_order_outputs)
            self.logger.debug('0th order model finished')
        self.logger.debug('Create 1st order model')
        outputs = [list() for _ in range(self.n_objects)]
        for i, j in combinations(range(self.n_objects), 2):
            if self._use_zeroth_model:
                x1 = inputs[i]
                x2 = inputs[j]
            else:
                x1 = create_input_lambda(i)(self.input_layer)
                x2 = create_input_lambda(j)(self.input_layer)
            x1x2 = concatenate([x1, x2])
            x2x1 = concatenate([x2, x1])

            for hidden in self.hidden_layers:
                x1x2 = hidden(x1x2)
                x2x1 = hidden(x2x1)

            merged_left = concatenate([x1x2, x2x1])
            merged_right = concatenate([x2x1, x1x2])

            N_g = self.output_node(merged_left)
            N_l = self.output_node(merged_right)

            outputs[i].append(N_g)
            outputs[j].append(N_l)
        # convert rows of pairwise matrix to keras layers:
        outputs = [concatenate(x) for x in outputs]
        # compute utility scores:
        sum_fun = lambda s: K.mean(s, axis=1, keepdims=True)
        scores = [Lambda(sum_fun)(x) for x in outputs]
        scores = concatenate(scores)
        self.logger.debug('1st order model finished')
        if self._use_zeroth_model:
            scores = add([scores, zeroth_order_scores])
        return scores

    def sub_sampling(self, X, Y):
        if self._n_objects > self.max_number_of_objects:
            bucket_size = int(self._n_objects / self.max_number_of_objects)
            idx = self.random_state.randint(bucket_size,
                                            size=(len(X), self.n_objects))
            # TODO: subsampling multiple rankings
            idx += np.arange(start=0, stop=self._n_objects, step=bucket_size)[:self.n_objects]
            X = X[np.arange(X.shape[0])[:, None], idx]
            Y = Y[np.arange(X.shape[0])[:, None], idx]
            tmp_sort = Y.argsort(axis=-1)
            Y = np.empty_like(Y)
            Y[np.arange(len(X))[:, None], tmp_sort] = np.arange(self.n_objects)
        return X, Y

    def _predict_scores_fixed(self, X, **kwargs):
        n_instances, n_objects, n_features = tensorify(X).get_shape().as_list()
        self.logger.info("For Test instances {} objects {} features {}".format(n_instances, n_objects, n_features))
        if self.max_number_of_objects < self._n_objects or self.n_objects != n_objects:
            scores = self._predict_scores_using_pairs(X, **kwargs)
        else:
            scores = self.model.predict(X, **kwargs)
        self.logger.info("Done predicting scores")
        return scores

    def evaluate(self, X, Y, **kwargs):
        scores = self.model.evaluate(X, Y, **kwargs)
        return scores

    def predict_scores(self, X, **kwargs):
        return super().predict_scores(X, **kwargs)

    def predict(self, X, **kwargs):
        return ObjectRanker.predict(self, X, **kwargs)

    @classmethod
    def set_tunable_parameter_ranges(cls, param_ranges_dict):
        logger = logging.getLogger("FETANetwork")
        return tunable_parameters_ranges(cls, logger, param_ranges_dict)

    def set_tunable_parameters(self, point):
        named = Tunable.set_tunable_parameters(self, point)
        hidden_layers_created = False
        for name, param in named.items():
            if name in [N_HIDDEN_LAYERS, N_HIDDEN_UNITS, REGULARIZATION_FACTOR]:
                self.kernel_regularizer = l2(l=named[REGULARIZATION_FACTOR])
                if not hidden_layers_created:
                    self._construct_layers(**named)
                hidden_layers_created = True
            elif name == LEARNING_RATE:
                K.set_value(self.optimizer.lr, param)
            elif name == EARLY_STOPPING_PATIENCE:
                self.early_stopping.patience = param
            elif name == BATCH_SIZE:
                self.batch_size = param
            else:
                self.logger.warning('This ranking algorithm does not support'
                                    ' a tunable parameter called {}'.format(name))

    @classmethod
    def tunable_parameters(cls):
        if cls._tunable is None:
            cls._tunable = OrderedDict([
                (N_HIDDEN_LAYERS, N_HIDDEN_LAYERS_DEFAULT_RANGES),
                (N_HIDDEN_UNITS, N_UNITS_DEFAULT_RANGES),
                (LEARNING_RATE, LR_DEFAULT_RANGE),
                (REGULARIZATION_FACTOR, REGULARIZATION_FACTOR_DEFAULT_RANGE),
                (BATCH_SIZE, BATCH_SIZE_DEFAULT_RANGE),
            ])
            if cls._use_early_stopping:
                cls._tunable[EARLY_STOPPING_PATIENCE] = EARLY_STOPPING_PATIENCE_DEFAULT_RANGE<|MERGE_RESOLUTION|>--- conflicted
+++ resolved
@@ -26,63 +26,6 @@
 
 
 class FETANetwork(ObjectRanker, Tunable):
-<<<<<<< HEAD
-    """
-    Create a FETA-network architecture for object ranking.
-    Training and prediction complexity is quadratic in the number of objects.
-
-    Parameters
-    ----------
-    n_objects : int
-        Number of objects to be ranked
-    n_features : int
-        Dimensionality of the feature space of each object
-    n_hidden : int
-        Number of hidden layers
-    n_units : int
-        Number of hidden units in each layer
-    add_zeroth_order_model : bool
-        True if the model should include a latent utility function
-    max_number_of_objects : int
-        The maximum number of objects to train from
-    num_subsample : int
-        Number of objects to subsample to
-    loss_function : function
-        Differentiable loss function for the score vector
-    batch_normalization : bool
-        Whether to use batch normalization in the hidden layers
-    kernel_regularizer : function
-        Regularizer to use in the hidden units
-    non_linearities : string or function
-        Activation function to use in the hidden units
-    optimizer : string or function
-        Stochastic gradient optimizer
-    metrics : list
-        List of evaluation metrics (can be non-differentiable)
-    use_early_stopping : bool
-        Whether to use early stopping during training
-    es_patience : int
-        Number of iterations to wait for no improvement in early stopping
-    batch_size : int
-        Batch size to use for training
-    random_state : int or object
-        Numpy random state
-    **kwargs
-        Keyword arguments for the hidden units
-    """
-
-=======
->>>>>>> aa3003bc
-    _tunable = None
-    _use_early_stopping = None
-
-    def __init__(self, n_objects, n_features, n_hidden=2, n_units=8,
-                 add_zeroth_order_model=False, max_number_of_objects=5,
-                 num_subsample=5,
-                 loss_function=hinged_rank_loss, batch_normalization=False,
-                 kernel_regularizer=l2(l=0.01), non_linearities='selu',
-                 optimizer="adam", metrics=None, use_early_stopping=False,
-                 es_patience=300, batch_size=256, random_state=None, **kwargs):
         """
         Create a FETA-network architecture for object ranking.
         Training and prediction complexity is quadratic in the number of objects.
@@ -126,6 +69,18 @@
         **kwargs
             Keyword arguments for the hidden units
         """
+
+
+    _tunable = None
+    _use_early_stopping = None
+
+    def __init__(self, n_objects, n_features, n_hidden=2, n_units=8,
+                 add_zeroth_order_model=False, max_number_of_objects=5,
+                 num_subsample=5,
+                 loss_function=hinged_rank_loss, batch_normalization=False,
+                 kernel_regularizer=l2(l=0.01), non_linearities='selu',
+                 optimizer="adam", metrics=None, use_early_stopping=False,
+                 es_patience=300, batch_size=256, random_state=None, **kwargs):
         self.logger = logging.getLogger("FETANetwork")
 
         self.random_state = check_random_state(random_state)
