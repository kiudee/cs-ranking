import logging

from keras.layers import Dense
from keras.losses import binary_crossentropy
from keras.optimizers import SGD
from keras.regularizers import l2
from sklearn.model_selection import train_test_split

from csrank.core.fate_network import FATENetwork
from .choice_functions import ChoiceFunctions


class FATEChoiceFunction(FATENetwork, ChoiceFunctions):
    def __init__(self, n_object_features, n_hidden_set_layers=2, n_hidden_set_units=2, n_hidden_joint_layers=32,
                 n_hidden_joint_units=32, loss_function=binary_crossentropy, activation='selu',
                 kernel_initializer='lecun_normal', kernel_regularizer=l2(l=0.01),
                 optimizer=SGD(lr=1e-4, nesterov=True, momentum=0.9), batch_size=256, metrics=None, random_state=None,
                 **kwargs):
        """
            Create a FATE-network architecture for learning the choice functions.
            Training complexity is quadratic in the number of objects and prediction complexity is only linear.
            The first-aggregate-then-evaluate approach learns an embedding of each object and then aggregates that into
            a context :math:`\\mu_{C(x)}` and then scores each object :math:`x` using a generalized utility function
            :math:`U (x, \\mu_{C(x)})`.

            .. math::

                \\mu_{C(x)} = \\frac{1}{|C(x)|} \\sum_{y \\in C(x)} \\phi(y)


<<<<<<< HEAD
=======
            The choice set is defined as:

            .. math::

                c(Q) = \{ x_i \in Q \lvert \, U (x, \\mu_{C(x)}) > t \}
>>>>>>> 6ce48912


            Parameters
            ----------
            n_object_features : int
                Dimensionality of the feature space of each object
            n_hidden_set_layers : int
                Number of set layers.
            n_hidden_set_units : int
                Number of hidden set units.
            n_hidden_joint_layers : int
                Number of joint layers.
            n_hidden_joint_units : int
                Number of joint units.
            activation : string or function
                Activation function to use in the hidden units
            kernel_initializer : function or string
                Initialization function for the weights of each hidden layer
            kernel_regularizer : function or string
                Regularizer to use in the hidden units
            optimizer : string or function
                Stochastic gradient optimizer
            batch_size : int
                Batch size to use for training
            loss_function : function
                Differentiable loss function for the score vector
            metrics : list
                List of evaluation metrics (can be non-differentiable)
            random_state : int or object
                Numpy random state
            **kwargs
                Keyword arguments for the @FATENetwork
        """
        self.loss_function = loss_function
        self.metrics = metrics
        super().__init__(n_object_features=n_object_features, n_hidden_set_layers=n_hidden_set_layers,
                         n_hidden_set_units=n_hidden_set_units, n_hidden_joint_layers=n_hidden_joint_layers,
                         n_hidden_joint_units=n_hidden_joint_units, activation=activation,
                         kernel_initializer=kernel_initializer, kernel_regularizer=kernel_regularizer,
                         optimizer=optimizer, batch_size=batch_size, random_state=random_state, **kwargs)
        self.logger = logging.getLogger(FATEChoiceFunction.__name__)
        self.threshold = 0.5

    def _construct_layers(self, **kwargs):
        """ Construct joint layers and [0,1] output nodes

        Connecting the layers is done in join_input_layers.

        Parameters
        ----------
        **kwargs
            Keyword arguments passed into the joint layers
        """
        self.logger.info(
            "Construct joint layers hidden units {} and layers {} ".format(
                self.n_hidden_joint_units,
                self.n_hidden_joint_layers))
        # Create joint hidden layers:
        self.joint_layers = []
        for i in range(self.n_hidden_joint_layers):
            self.joint_layers.append(Dense(self.n_hidden_joint_units, name="joint_layer_{}".format(i), **kwargs))
        self.logger.info('Construct output score node')
        self.scorer = Dense(1, name="output_node", activation='sigmoid', kernel_regularizer=self.kernel_regularizer)

    def fit(self, X, Y, tune_size=0.1, thin_thresholds=1, **kwargs):
        if tune_size > 0:
            X_train, X_val, Y_train, Y_val = train_test_split(X, Y, test_size=tune_size, random_state=self.random_state)
            try:
                super().fit(X_train, Y_train, **kwargs)
            finally:
                self.logger.info('Fitting utility function finished. Start tuning threshold.')
                self.threshold = self._tune_threshold(X_val, Y_val, thin_thresholds=thin_thresholds)
        else:
            super().fit(X, Y, **kwargs)
            self.threshold = 0.5

    def _predict_scores_fixed(self, X, **kwargs):
        return super()._predict_scores_fixed(X, **kwargs)

    def predict_scores(self, X, **kwargs):
        return super().predict_scores(X, **kwargs)

    def predict_for_scores(self, scores, **kwargs):
        return ChoiceFunctions.predict_for_scores(self, scores, **kwargs)

    def predict(self, X, **kwargs):
        return super().predict(X, **kwargs)

    def clear_memory(self, **kwargs):
        self.logger.info("Clearing memory")
        super().clear_memory(**kwargs)<|MERGE_RESOLUTION|>--- conflicted
+++ resolved
@@ -28,14 +28,11 @@
                 \\mu_{C(x)} = \\frac{1}{|C(x)|} \\sum_{y \\in C(x)} \\phi(y)
 
 
-<<<<<<< HEAD
-=======
             The choice set is defined as:
 
             .. math::
 
                 c(Q) = \{ x_i \in Q \lvert \, U (x, \\mu_{C(x)}) > t \}
->>>>>>> 6ce48912
 
 
             Parameters
