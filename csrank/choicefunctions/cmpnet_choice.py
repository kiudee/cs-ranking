--- conflicted
+++ resolved
@@ -60,11 +60,8 @@
 
             References
             ----------
-<<<<<<< HEAD
                 [1] Leonardo Rigutini, Tiziano Papini, Marco Maggini, and Franco Scarselli. 2011. SortNet: Learning to Rank by a Neural Preference Function. IEEE Trans. Neural Networks 22, 9 (2011), 1368–1380. https://doi.org/10.1109/TNN.2011.2160875
-=======
-            .. [1] Leonardo Rigutini, Tiziano Papini, Marco Maggini, and Franco Scarselli. 2011. SortNet: Learning to Rank by a Neural Preference Function. IEEE Trans. Neural Networks 22, 9 (2011), 1368–1380. https://doi.org/10.1109/TNN.2011.2160875
->>>>>>> 20c7bcc5
+
         """
         super().__init__(n_object_features=n_object_features, n_hidden=n_hidden, n_units=n_units,
                          loss_function=loss_function, batch_normalization=batch_normalization,
