import logging

from keras.optimizers import SGD
from keras.regularizers import l2
from sklearn.model_selection import train_test_split

from csrank.choicefunctions.util import generate_complete_pairwise_dataset
from csrank.core.cmpnet_core import CmpNetCore
from csrank.choicefunctions.choice_functions import ChoiceFunctions


class CmpNetChoiceFunction(CmpNetCore, ChoiceFunctions):
    def __init__(self, n_object_features, n_hidden=2, n_units=8, loss_function='binary_crossentropy',
                 batch_normalization=True, kernel_regularizer=l2(l=1e-4), kernel_initializer='lecun_normal',
                 activation='relu', optimizer=SGD(lr=1e-4, nesterov=True, momentum=0.9), metrics=['binary_accuracy'],
                 batch_size=256, random_state=None, **kwargs):
        """
<<<<<<< HEAD
           Create an instance of the CmpNet architecture.

           CmpNet breaks the preferences in form of rankings into pairwise comparisons and learns a pairwise
           model for the each pair of object in the underlying set.
           For prediction list of objects is converted in pair of objects and the pairwise predicate is evaluated using
           them.
           The outputs of the network for each pair of objects :math:`U(x_1,x_2), U(x_2,x_1)` are evaluated.
           :math:`U(x_1,x_2)` is a measure of how favorable it is for :math:`x_1` than :math:`x_2`.
           Ranking for the given set of objects :math:`Q = \{ x_1 , \ldots , x_n \}` is evaluated as follows:

           .. math::
           
                U(x_i) = \left\{ \\frac{1}{n-1} \sum_{j \in [n] \setminus \{i\}} U_1(x_i , x_j)\\right\} \\\\
                c_{t}(Q) := \{x \in Q \mid U(x) > t\}


           Parameters
           ----------
           n_object_features : int
               Number of features of the object space
           n_hidden : int
               Number of hidden layers used in the scoring network
           n_units : int
               Number of hidden units in each layer of the scoring network
           loss_function : function or string
               Loss function to be used for the binary decision task of the
               pairwise comparisons
           batch_normalization : bool
               Whether to use batch normalization in each hidden layer
           kernel_regularizer : function
               Regularizer function applied to all the hidden weight matrices.
           activation : function or string
               Type of activation function to use in each hidden layer
           optimizer : function or string
               Optimizer to use during stochastic gradient descent
           metrics : list
               List of metrics to evaluate during training (can be
               non-differentiable)
           batch_size : int
               Batch size to use during training
           random_state : int, RandomState instance or None
               Seed of the pseudorandom generator or a RandomState instance
           **kwargs
               Keyword arguments for the algorithms

           References
           ----------
           .. [1] Leonardo Rigutini, Tiziano Papini, Marco Maggini, and Franco Scarselli. 2011.
              SortNet: Learning to Rank by a Neural Preference Function.
              IEEE Trans. Neural Networks 22, 9 (2011), 1368–1380. https://doi.org/10.1109/TNN.2011.2160875
=======
            Create an instance of the :class:`csrank.core.cmpnet_core.CmpNetCore` architecture for learning a choice function.
            CmpNet breaks the rankings into pairwise comparisons and learns a pairwise model for the each pair of object in the choices.
            For prediction list of objects is converted in pair of objects and the pairwise predicate is evaluated using them.
            The outputs of the network for each pair of objects :math:`U(x_1,x_2), U(x_2,x_1)` are evaluated.
            :math:`U(x_1,x_2)` is a measure of how favorable it is for :math:`x_1` than :math:`x_2`.
            Choices for the given set of objects :math:`Q = \{ x_1 , \ldots , x_n \}`  is evaluted as follows:

            .. math::
                U(x_i) = \left\{ \\frac{1}{n-1} \sum_{j \in [n] \setminus \{i\}} U_1(x_i , x_j)\\right\}

            The choice set is defined as:

            .. math::

                c(Q) = \{ x_i \in Q \lvert \, U(x_i) > t \}

            Parameters
            ----------
            n_object_features : int
                Number of features of the object space
            n_hidden : int
                Number of hidden layers used in the scoring network
            n_units : int
                Number of hidden units in each layer of the scoring network
            loss_function : function or string
                Loss function to be used for the binary decision task of the pairwise comparisons
            batch_normalization : bool
                Whether to use batch normalization in each hidden layer
            kernel_regularizer : function
                Regularizer function applied to all the hidden weight matrices.
            activation : function or string
                Type of activation function to use in each hidden layer
            optimizer : function or string
                Optimizer to use during stochastic gradient descent
            metrics : list
                List of metrics to evaluate during training (can be non-differentiable)
            batch_size : int
                Batch size to use during training
            random_state : int, RandomState instance or None
                Seed of the pseudorandom generator or a RandomState instance
            **kwargs
                Keyword arguments for the algorithms

            References
            ----------
                [1] Leonardo Rigutini, Tiziano Papini, Marco Maggini, and Franco Scarselli. 2011. SortNet: Learning to Rank by a Neural Preference Function. IEEE Trans. Neural Networks 22, 9 (2011), 1368–1380. https://doi.org/10.1109/TNN.2011.2160875

>>>>>>> 6ce48912
        """
        super().__init__(n_object_features=n_object_features, n_hidden=n_hidden, n_units=n_units,
                         loss_function=loss_function, batch_normalization=batch_normalization,
                         kernel_regularizer=kernel_regularizer, kernel_initializer=kernel_initializer,
                         activation=activation, optimizer=optimizer, metrics=metrics, batch_size=batch_size,
                         random_state=random_state, **kwargs)
        self.logger = logging.getLogger(CmpNetChoiceFunction.__name__)
        self.logger.info("Initializing network with object features {}".format(self.n_object_features))
        self.threshold = 0.5

    def _convert_instances(self, X, Y):
        self.logger.debug('Creating the Dataset')
        x1, x2, garbage, y_double, garbage = generate_complete_pairwise_dataset(X, Y)
        del garbage
        self.logger.debug('Finished the Dataset')
        if x1.shape[0] > self.threshold_instances:
            indices = self.random_state.choice(x1.shape[0], self.threshold_instances, replace=False)
            x1 = x1[indices, :]
            x2 = x2[indices, :]
            y_double = y_double[indices, :]
        return x1, x2, y_double

    def fit(self, X, Y, epochs=10, callbacks=None, validation_split=0.1, tune_size=0.1,
            thin_thresholds=1, verbose=0, **kwd):
        if tune_size > 0:
            X_train, X_val, Y_train, Y_val = train_test_split(X, Y, test_size=tune_size, random_state=self.random_state)
            try:
                super().fit(X_train, Y_train, epochs, callbacks,
                            validation_split, verbose, **kwd)
            finally:
                self.logger.info('Fitting utility function finished. Start tuning threshold.')
                self.threshold = self._tune_threshold(X_val, Y_val, thin_thresholds=thin_thresholds)
        else:
            super().fit(X, Y, epochs, callbacks, validation_split, verbose,
                        **kwd)
            self.threshold = 0.5

    def _predict_scores_fixed(self, X, **kwargs):
        return super()._predict_scores_fixed(X, **kwargs)

    def predict_scores(self, X, **kwargs):
        return super().predict_scores(X, **kwargs)

    def predict_for_scores(self, scores, **kwargs):
        return ChoiceFunctions.predict_for_scores(self, scores, **kwargs)

    def predict(self, X, **kwargs):
        return super().predict(X, **kwargs)

    def clear_memory(self, **kwargs):
        super().clear_memory(**kwargs)<|MERGE_RESOLUTION|>--- conflicted
+++ resolved
@@ -15,58 +15,6 @@
                  activation='relu', optimizer=SGD(lr=1e-4, nesterov=True, momentum=0.9), metrics=['binary_accuracy'],
                  batch_size=256, random_state=None, **kwargs):
         """
-<<<<<<< HEAD
-           Create an instance of the CmpNet architecture.
-
-           CmpNet breaks the preferences in form of rankings into pairwise comparisons and learns a pairwise
-           model for the each pair of object in the underlying set.
-           For prediction list of objects is converted in pair of objects and the pairwise predicate is evaluated using
-           them.
-           The outputs of the network for each pair of objects :math:`U(x_1,x_2), U(x_2,x_1)` are evaluated.
-           :math:`U(x_1,x_2)` is a measure of how favorable it is for :math:`x_1` than :math:`x_2`.
-           Ranking for the given set of objects :math:`Q = \{ x_1 , \ldots , x_n \}` is evaluated as follows:
-
-           .. math::
-           
-                U(x_i) = \left\{ \\frac{1}{n-1} \sum_{j \in [n] \setminus \{i\}} U_1(x_i , x_j)\\right\} \\\\
-                c_{t}(Q) := \{x \in Q \mid U(x) > t\}
-
-
-           Parameters
-           ----------
-           n_object_features : int
-               Number of features of the object space
-           n_hidden : int
-               Number of hidden layers used in the scoring network
-           n_units : int
-               Number of hidden units in each layer of the scoring network
-           loss_function : function or string
-               Loss function to be used for the binary decision task of the
-               pairwise comparisons
-           batch_normalization : bool
-               Whether to use batch normalization in each hidden layer
-           kernel_regularizer : function
-               Regularizer function applied to all the hidden weight matrices.
-           activation : function or string
-               Type of activation function to use in each hidden layer
-           optimizer : function or string
-               Optimizer to use during stochastic gradient descent
-           metrics : list
-               List of metrics to evaluate during training (can be
-               non-differentiable)
-           batch_size : int
-               Batch size to use during training
-           random_state : int, RandomState instance or None
-               Seed of the pseudorandom generator or a RandomState instance
-           **kwargs
-               Keyword arguments for the algorithms
-
-           References
-           ----------
-           .. [1] Leonardo Rigutini, Tiziano Papini, Marco Maggini, and Franco Scarselli. 2011.
-              SortNet: Learning to Rank by a Neural Preference Function.
-              IEEE Trans. Neural Networks 22, 9 (2011), 1368–1380. https://doi.org/10.1109/TNN.2011.2160875
-=======
             Create an instance of the :class:`csrank.core.cmpnet_core.CmpNetCore` architecture for learning a choice function.
             CmpNet breaks the rankings into pairwise comparisons and learns a pairwise model for the each pair of object in the choices.
             For prediction list of objects is converted in pair of objects and the pairwise predicate is evaluated using them.
@@ -114,7 +62,6 @@
             ----------
                 [1] Leonardo Rigutini, Tiziano Papini, Marco Maggini, and Franco Scarselli. 2011. SortNet: Learning to Rank by a Neural Preference Function. IEEE Trans. Neural Networks 22, 9 (2011), 1368–1380. https://doi.org/10.1109/TNN.2011.2160875
 
->>>>>>> 6ce48912
         """
         super().__init__(n_object_features=n_object_features, n_hidden=n_hidden, n_units=n_units,
                          loss_function=loss_function, batch_normalization=batch_normalization,
