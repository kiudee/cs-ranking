import logging

import numpy as np
from sklearn.linear_model import LogisticRegression
from sklearn.preprocessing import StandardScaler
from sklearn.svm import LinearSVC
from sklearn.utils import check_random_state

from csrank.learner import Learner
from csrank.util import print_dictionary


class PairwiseSVM(Learner):
    def __init__(self, n_object_features, C=1.0, tol=1e-4, normalize=True, fit_intercept=True, random_state=None,
                 **kwargs):
        """ Create an instance of the PairwiseSVM model for any preference learner.

        Parameters
        ----------
        n_object_features : int
            Number of features of the object space
        C : float, optional
            Penalty parameter of the error term
        tol : float, optional
            Optimization tolerance
        normalize : bool, optional
            If True, the data will be normalized before fitting.
        fit_intercept : bool, optional
            If True, the linear model will also fit an intercept.
        random_state : int, RandomState instance or None, optional
            Seed of the pseudorandom generator or a RandomState instance
        **kwargs
            Keyword arguments for the algorithms

        References
        ----------
<<<<<<< HEAD
            [1] Joachims, T. (2002, July). "Optimizing search engines using clickthrough data.", Proceedings of the eighth ACM SIGKDD international conference on Knowledge discovery and data mining (pp. 133-142). ACM.
=======
        .. [1] Joachims, T. (2002, July). "Optimizing search engines using clickthrough data.",
               Proceedings of the eighth ACM SIGKDD international conference on
               Knowledge discovery and data mining (pp. 133-142). ACM.
>>>>>>> 20c7bcc5
        """
        self.normalize = normalize
        self.n_object_features = n_object_features
        self.C = C
        self.tol = tol
        self.logger = logging.getLogger('RankSVM')
        self.random_state = check_random_state(random_state)
        self.threshold_instances = int(1e10)
        self.fit_intercept = fit_intercept
        self.weights = None
        self.model = None

    def fit(self, X, Y, **kwargs):
        """
            Fit a generic preference learning model on a provided set of queries.
            The provided queries can be of a fixed size (numpy arrays).

            Parameters
            ----------
            X : numpy array, shape (n_samples, n_objects, n_features)
                Feature vectors of the objects
            Y : numpy array, shape (n_samples, n_objects, n_features)
                Preferences in form of Orderings or Choices for given n_objects
<<<<<<< HEAD
            **kwargs
                Keyword arguments for the fit function
=======
>>>>>>> 20c7bcc5
        """
        x_train, y_single = self._convert_instances(X, Y)
        if x_train.shape[0] > self.threshold_instances:
            self.model = LogisticRegression(C=self.C, tol=self.tol, fit_intercept=self.fit_intercept,
                                            random_state=self.random_state)
            self.logger.info("Logistic Regression model ")
        else:
            self.model = LinearSVC(C=self.C, tol=self.tol, fit_intercept=self.fit_intercept,
                                   random_state=self.random_state)
            self.logger.info("Linear SVC model ")

        if self.normalize:
            std_scalar = StandardScaler()
            x_train = std_scalar.fit_transform(x_train)
        self.logger.debug('Finished Creating the model, now fitting started')

        self.model.fit(x_train, y_single)
        self.weights = self.model.coef_.flatten()
        if self.fit_intercept:
            self.weights = np.append(self.weights, self.model.intercept_)
        self.logger.debug('Fitting Complete')

    def _predict_scores_fixed(self, X, **kwargs):
        assert X.shape[-1] == self.n_object_features
        self.logger.info("For Test instances {} objects {} features {}".format(*X.shape))
        if self.fit_intercept:
            scores = np.dot(X, self.weights[:-1])
        else:
            scores = np.dot(X, self.weights)
        self.logger.info("Done predicting scores")
        return np.array(scores)

    def _convert_instances(self, X, Y):
        raise NotImplemented

    def set_tunable_parameters(self, C=1.0, tol=1e-4, **point):
        self.tol = tol
        self.C = C
        if len(point) > 0:
            self.logger.warning('This ranking algorithm does not support'
                                ' tunable parameters'
                                ' called: {}'.format(print_dictionary(point)))<|MERGE_RESOLUTION|>--- conflicted
+++ resolved
@@ -34,13 +34,7 @@
 
         References
         ----------
-<<<<<<< HEAD
             [1] Joachims, T. (2002, July). "Optimizing search engines using clickthrough data.", Proceedings of the eighth ACM SIGKDD international conference on Knowledge discovery and data mining (pp. 133-142). ACM.
-=======
-        .. [1] Joachims, T. (2002, July). "Optimizing search engines using clickthrough data.",
-               Proceedings of the eighth ACM SIGKDD international conference on
-               Knowledge discovery and data mining (pp. 133-142). ACM.
->>>>>>> 20c7bcc5
         """
         self.normalize = normalize
         self.n_object_features = n_object_features
@@ -64,11 +58,9 @@
                 Feature vectors of the objects
             Y : numpy array, shape (n_samples, n_objects, n_features)
                 Preferences in form of Orderings or Choices for given n_objects
-<<<<<<< HEAD
             **kwargs
                 Keyword arguments for the fit function
-=======
->>>>>>> 20c7bcc5
+
         """
         x_train, y_single = self._convert_instances(X, Y)
         if x_train.shape[0] > self.threshold_instances:
