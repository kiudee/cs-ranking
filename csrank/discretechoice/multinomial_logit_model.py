import logging

import csrank.theano_util as ttu
import numpy as np
import pymc3 as pm
import theano
import theano.tensor as tt
<<<<<<< HEAD
=======
from pymc3.variational.callbacks import CheckParametersConvergence

import csrank.theano_util as ttu
>>>>>>> 36ad7018
from csrank.learner import Learner
from csrank.util import print_dictionary
from pymc3.variational.callbacks import CheckParametersConvergence

from .discrete_choice import DiscreteObjectChooser
from .likelihoods import likelihood_dict, LogLikelihood, create_weight_dictionary, fit_pymc3_model


class MultinomialLogitModel(DiscreteObjectChooser, Learner):
    def __init__(self, n_object_features, loss_function='', regularization='l2', **kwargs):
        """
            Create an instance of the Multinomial Logit model for learning the discrete choice function. The utility
            score for each object in query set :math:`Q` is defined as :math:`U(x) = w \cdot x`, where :math:`w` is
            the weight vector. The probability of choosing an object :math:`x_i` is defined by taking softmax over the
            utility scores of the objects:

            .. math::

                P(x_i \\lvert Q) = \\frac{exp(U(x_i))}{\sum_{x_j \in Q} exp(U(x_j))}

            The discrete choice for the given query set :math:`Q` is defined as:

            .. math::

                dc(Q) := \operatorname{argmax}_{x_i \in Q }  \; P(x_i \\lvert Q)

            Parameters
            ----------
            n_object_features : int
                Number of features of the object space
            loss_function : string , {‘categorical_crossentropy’, ‘binary_crossentropy’, ’categorical_hinge’}
                Loss function to be used for the discrete choice decision from the query set
            regularization : string, {‘l1’, ‘l2’}, string
               Regularizer function (L1 or L2) applied to the `kernel` weights matrix
            random_state : int or object
                Numpy random state
            **kwargs
                Keyword arguments for the algorithms

            References
            ----------
                [1] Kenneth E Train. „Discrete choice methods with simulation“. In: Cambridge university press, 2009. Chap Logit, pp. 41–86.

                [2] Kenneth Train. Qualitative choice analysis. Cambridge, MA: MIT Press, 1986
        """
        self.logger = logging.getLogger(MultinomialLogitModel.__name__)
        self.n_object_features = n_object_features
        self.loss_function = likelihood_dict.get(loss_function, None)
        if regularization in ['l1', 'l2']:
            self.regularization = regularization
        else:
            self.regularization = 'l2'
        self._config = None
        self.model = None
        self.trace = None
        self.trace_vi = None
        self.Xt = None
        self.Yt = None
        self.p = None

    @property
    def model_configuration(self):
        """
            Constructs the dictionary containing the priors for the weight vectors for the model according to the
            regularization function. The parameters are:
                * **weights** : Weights to evaluates the utility of the objects

            For ``l1`` regularization the priors are:

            .. math::

                \\text{mu}_w \sim \\text{Normal}(\\text{mu}=0, \\text{sd}=5.0) \\\\
                \\text{b}_w \sim \\text{HalfCauchy}(\\beta=1.0) \\\\
                \\text{weights} \sim \\text{Laplace}(\\text{mu}=\\text{mu}_w, \\text{b}=\\text{b}_w)

            For ``l2`` regularization the priors are:

            .. math::

                \\text{mu}_w \sim \\text{Normal}(\\text{mu}=0, \\text{sd}=5.0) \\\\
                \\text{sd}_w \sim \\text{HalfCauchy}(\\beta=1.0) \\\\
                \\text{weights} \sim \\text{Normal}(\\text{mu}=\\text{mu}_w, \\text{sd}=\\text{sd}_w)
        """
        if self._config is None:
            if self.regularization == 'l2':
                weight = pm.Normal
                prior = 'sd'
            elif self.regularization == 'l1':
                weight = pm.Laplace
                prior = 'b'
            self._config = {
                'weights': [weight, {'mu': (pm.Normal, {'mu': 0, 'sd': 5}), prior: (pm.HalfCauchy, {'beta': 1})}]}
            self.logger.info('Creating model with config {}'.format(print_dictionary(self._config)))
        return self._config

    def construct_model(self, X, Y):
        """
            Constructs the multinomial logit model which evaluated the utility score as :math:`U(x) = w \cdot x`, where
            :math:`w` is the weight vector. The probability of choosing the object :math:`x_i` from the query set
            :math:`Q = \{x_1, \ldots ,x_n\}` is:

            .. math::

                P_i = P(x_i \\lvert Q) = \\frac{exp(U(x_i))}{\sum_{x_j \in Q} exp(U(x_j))}

            Parameters
            ----------
            X : numpy array
                (n_instances, n_objects, n_features)
                Feature vectors of the objects
            Y : numpy array
                (n_instances, n_objects)
                Preferences in the form of discrete choices for given objects

            Returns
            -------
             model : pymc3 Model :class:`pm.Model`
        """
        self.logger.info('Creating model_args config {}'.format(print_dictionary(self.model_configuration)))
        with pm.Model() as self.model:
            self.Xt = theano.shared(X)
            self.Yt = theano.shared(Y)
            shapes = {'weights': self.n_object_features}
            # shapes = {'weights': (self.n_object_features, 3)}
            weights_dict = create_weight_dictionary(self.model_configuration, shapes)
            intercept = pm.Normal('intercept', mu=0, sd=10)
            utility = tt.dot(self.Xt, weights_dict['weights']) + intercept
            self.p = ttu.softmax(utility, axis=1)

            yl = LogLikelihood('yl', loss_func=self.loss_function, p=self.p, observed=self.Yt)
        self.logger.info("Model construction completed")

    def fit(self, X, Y, sampler='variational', tune=500, draws=500,
            vi_params={"n": 20000, "method": "advi", "callbacks": [CheckParametersConvergence()]}, **kwargs):
        """
            Fit a multinomial logit model on the provided set of queries X and choices Y of those objects. The
            provided queries and corresponding preferences are of a fixed size (numpy arrays). For learning this network
            the categorical cross entropy loss function for each object :math:`x_i \in Q` is defined as:

            .. math::

                C_{i} =  -y(i)\log(P_i) \enspace,

            where :math:`y` is ground-truth discrete choice vector of the objects in the given query set :math:`Q`.
            The value :math:`y(i) = 1` if object :math:`x_i` is chosen else :math:`y(i) = 0`.

            Parameters
            ----------
            X : numpy array (n_instances, n_objects, n_features)
                Feature vectors of the objects
            Y : numpy array (n_instances, n_objects)
                Choices for given objects in the query
            sampler : {‘variational’, ‘metropolis’, ‘nuts’}, string
                The sampler used to estimate the posterior mean and mass matrix from the trace

                    * **variational** : Run inference methods to estimate posterior mean and diagonal mass matrix
                    * **metropolis** : Use the MAP as starting point and Metropolis-Hastings sampler
                    * **nuts** : Use the No-U-Turn sampler
            vi_params : dict
                The parameters for the **variational** inference method
            draws : int
                The number of samples to draw. Defaults to 500. The number of tuned samples are discarded by default
            tune : int
                Number of iterations to tune, defaults to 500. Ignored when using 'SMC'. Samplers adjust
                the step sizes, scalings or similar during tuning. Tuning samples will be drawn in addition
                to the number specified in the `draws` argument, and will be discarded unless
                `discard_tuned_samples` is set to False.
            **kwargs :
                Keyword arguments for the fit function of :meth:`pymc3.fit`or :meth:`pymc3.sample`
        """
        self.construct_model(X, Y)
        fit_pymc3_model(self, sampler, draws, tune, vi_params, **kwargs)

    def _predict_scores_fixed(self, X, **kwargs):
        d = dict(pm.summary(self.trace)['mean'])
        intercept = 0.0
        weights = np.array([d['weights__{}'.format(i)] for i in range(self.n_object_features)])
        if 'intercept' in d:
            intercept = intercept + d['intercept']
        return np.dot(X, weights) + intercept

    def predict(self, X, **kwargs):
        return super().predict(X, **kwargs)

    def predict_scores(self, X, **kwargs):
        return super().predict_scores(X, **kwargs)

    def predict_for_scores(self, scores, **kwargs):
        return DiscreteObjectChooser.predict_for_scores(self, scores, **kwargs)

    def set_tunable_parameters(self, loss_function='', regularization="l1", **point):
        """
            Set tunable parameters of the Multinomial Logit model to the values provided.

            Parameters
            ----------
            loss_function : string , {‘categorical_crossentropy’, ‘binary_crossentropy’, ’categorical_hinge’}
                Loss function to be used for the discrete choice decision from the query set
            regularization : string, {‘l1’, ‘l2’}, string
               Regularizer function (L1 or L2) applied to the `kernel` weights matrix
            point: dict
                Dictionary containing parameter values which are not tuned for the network
        """
        if loss_function in likelihood_dict.keys():
            self.loss_function = likelihood_dict.get(loss_function, None)
        self.regularization = regularization
        self.model = None
        self.trace = None
        self.trace_vi = None
        self.Xt = None
        self.Yt = None
        self.p = None
        self._config = None
        if len(point) > 0:
            self.logger.warning('This ranking algorithm does not support'
                                ' tunable parameters called: {}'.format(print_dictionary(point)))<|MERGE_RESOLUTION|>--- conflicted
+++ resolved
@@ -5,12 +5,6 @@
 import pymc3 as pm
 import theano
 import theano.tensor as tt
-<<<<<<< HEAD
-=======
-from pymc3.variational.callbacks import CheckParametersConvergence
-
-import csrank.theano_util as ttu
->>>>>>> 36ad7018
 from csrank.learner import Learner
 from csrank.util import print_dictionary
 from pymc3.variational.callbacks import CheckParametersConvergence
