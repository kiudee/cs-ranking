--- conflicted
+++ resolved
@@ -26,7 +26,6 @@
             MNIST_CHOICE: MNISTChoiceDatasetReader, LETOR_CHOICE: LetorRankingChoiceDatasetReader,
             EXP_CHOICE: ExpediaChoiceDatasetReader, EXP_DC: ExpediaDiscreteChoiceDatasetReader}
 
-<<<<<<< HEAD
 cfs = {FETA_CHOICE: FETAChoiceFunction, FATE_CHOICE: FATEChoiceFunction, GLM_CHOICE: GeneralizedLinearModel,
        RANKNET_CHOICE: RankNetChoiceFunction, CMPNET_CHOICE: CmpNetChoiceFunction,
        FETALINEAR_CHOICE: FETALinearChoiceFunction, FATELINEAR_CHOICE: FATELinearChoiceFunction,
@@ -40,17 +39,6 @@
         FATELINEAR_DC: FATELinearDiscreteChoiceFunction, FETALINEAR_DC: FETALinearDiscreteChoiceFunction}
 
 learners = {**cfs, **dcms, **ors}
-=======
-    dcm_learners = {FETA_DC: FETADiscreteChoiceFunction, FATE_DC: FATEDiscreteChoiceFunction,
-                    RANKNET_DC: RankNetDiscreteChoiceFunction, CMPNET_DC: CmpNetDiscreteChoiceFunction,
-                    MNL: MultinomialLogitModel, NLM: NestedLogitModel, GEV: GeneralizedNestedLogitModel,
-                    PCL: PairedCombinatorialLogit, RANKSVM_DC: PairwiseSVMDiscreteChoiceFunction, MLM: MixedLogitModel}
-
-except ImportError:
-    dcm_learners = {}
-
-learners = {**learners, **dcm_learners}
->>>>>>> 36ad7018
 
 ranking_metrics = {'KendallsTau': kendalls_tau_for_scores_np,
                    'SpearmanCorrelation': spearman_correlation_for_scores_scipy,
