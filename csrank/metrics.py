"""Various metrics that can be used to evaluate rankings.

All metrics take two parameters: `y_true` and `y_pred`. Both of these
are (n_instances, n_objects) shaped arrays of integers. We call these
arrays rankings. The element (i, j) of a ranking specifies the rank of
the jth object in the ith instance. `y_true` should be set to the
"ground truth" to evaluate against, while `y_pred` is the prediction
that should be evaluated.

Examples
--------
Lets assume we have two instances: ABCD and abcd. The "ground truth"
rankings are A > D > C > B and d < c < a < b.

We applied some ranking algorithm, which gave rankings of A > C > D > B
and d < a < b < c respectively.

Let's use some of the metrics defined here to evaluate the performance
of our ranker:

First encode the ground truth as a list of rankings. 0 is the highest
rank:
>>> y_true = [
...     [0, 3, 2, 1], # A > D > C > B, 0 is the highest rank
...     [2, 3, 1, 0], # d < c < a < b
... ]

Now similarly encode our prediction:
>>> y_pred = [
...     [0, 3, 1, 2], # A > C > D > B
...     [1, 2, 3, 0], # d < a < b < c
... ]

Evaluate with a simple zero-one loss:
>>> from keras import backend as K
>>> K.eval(zero_one_rank_loss(y_true, y_pred))
0.25

This is what we would expect: 25% of the objects were ranked at exactly the
right place. This might not be the most realistic metric, so let's try the
expected reciprocal rank instead:

>>> K.eval(err(y_true, y_pred))
0.6365559895833333
"""
from functools import partial
import numpy as np
import tensorflow as tf
from keras import backend as K

from csrank.tensorflow_util import scores_to_rankings, get_instances_objects, tensorify

__all__ = ['zero_one_rank_loss', 'zero_one_rank_loss_for_scores', 'zero_one_rank_loss_for_scores_ties',
           'make_ndcg_at_k_loss', 'kendalls_tau_for_scores', 'spearman_correlation_for_scores', "zero_one_accuracy",
           "zero_one_accuracy_for_scores", "topk_categorical_accuracy", "point_dcg", "dcg", "ndcg"]


def zero_one_rank_loss(y_true, y_pred):
    y_true, y_pred = tensorify(y_true), tensorify(y_pred)
    mask = K.greater(y_true[:, None] - y_true[:, :, None], 0)
    # Count the number of mistakes (here position difference less than 0)
    mask2 = K.less(y_pred[:, None] - y_pred[:, :, None], 0)
    mask3 = K.equal(y_pred[:, None] - y_pred[:, :, None], 0)

    # Calculate Transpositions
    transpositions = tf.logical_and(mask, mask2)
    transpositions = K.sum(K.cast(transpositions, dtype='float32'), axis=[1, 2])

    n_objects = K.max(y_true) + 1
    transpositions += (K.sum(K.cast(mask3, dtype='float32'), axis=[1, 2])
                       - n_objects) / 4.
    denominator = K.cast((n_objects * (n_objects - 1.)) / 2., dtype='float32')
    result = transpositions / denominator
    return K.mean(result)


def zero_one_accuracy(y_true, y_pred):
    y_true, y_pred = tensorify(y_true), tensorify(y_pred)
    n_instances, n_objects = get_instances_objects(y_true)
    equal_ranks = K.cast(K.all(K.equal(y_pred, y_true), axis=1), dtype='float32')
    denominator = K.cast(n_instances, dtype='float32')
    zero_one_loss = K.sum(equal_ranks) / denominator
    return zero_one_loss


def zero_one_rank_loss_for_scores(y_true, s_pred):
    return zero_one_rank_loss_for_scores_ties(y_true, s_pred)


def zero_one_rank_loss_for_scores_ties(y_true, s_pred):
    y_true, s_pred = tensorify(y_true), tensorify(s_pred)
    n_objects = K.cast(K.max(y_true) + 1, dtype='float32')
    mask = K.greater(y_true[:, None] - y_true[:, :, None], 0)
    mask2 = K.greater(s_pred[:, None] - s_pred[:, :, None], 0)
    mask3 = K.equal(s_pred[:, None] - s_pred[:, :, None], 0)

    # Calculate Transpositions
    transpositions = tf.logical_and(mask, mask2)
    transpositions = K.sum(K.cast(transpositions, dtype='float32'), axis=[1, 2])
    transpositions += (K.sum(K.cast(mask3, dtype='float32'), axis=[1, 2])
                       - n_objects) / 4.

    denominator = n_objects * (n_objects - 1.) / 2.
    result = transpositions / denominator
    return K.mean(result)


def make_ndcg_at_k_loss(k=5):
    def ndcg(y_true, y_pred):
        y_true, y_pred = tensorify(y_true), tensorify(y_pred)
        n_objects = K.cast(K.int_shape(y_pred)[1], 'float32')
        relevance = K.pow(2., ((n_objects - y_true) * 60) / n_objects) - 1.
        relevance_pred = K.pow(2., ((n_objects - y_pred) * 60) / n_objects) - 1.

        # Calculate ideal dcg:
        toprel, toprel_ind = tf.nn.top_k(relevance, k)
        log_term = K.log(K.arange(k, dtype='float32') + 2.) / K.log(2.)
        idcg = K.sum(toprel / log_term, axis=-1, keepdims=True)
        # Calculate actual dcg:
        toppred, toppred_ind = tf.nn.top_k(relevance_pred, k)
        row_ind = K.cumsum(K.ones_like(toppred_ind), axis=0) - 1
        ind = K.stack([row_ind, toppred_ind], axis=-1)
        pred_rel = K.sum(tf.gather_nd(relevance, ind) / log_term, axis=-1,
                         keepdims=True)
        gain = pred_rel / idcg
        return gain

    return ndcg


def kendalls_tau_for_scores(y_true, y_pred):
    return 1. - 2. * zero_one_rank_loss_for_scores(y_true, y_pred)


def spearman_correlation_for_scores(y_true, y_pred):
    y_true, y_pred = tensorify(y_true), tensorify(y_pred)
    n_instances, n_objects = get_instances_objects(y_true)
    predicted_rankings = scores_to_rankings(n_objects, y_pred)
    y_true = K.cast(y_true, dtype='float32')
    sum_of_squared_distances = tf.constant(0.0)
    for i in np.arange(K.int_shape(y_pred)[1]):
        objects_pred = predicted_rankings[:, i]
        objects_true = y_true[:, i]
        t = (objects_pred - objects_true) ** 2
        sum_of_squared_distances = sum_of_squared_distances + tf.reduce_sum(t)
    denominator = K.cast(n_objects * (n_objects ** 2 - 1) * n_instances, dtype='float32')
    spearman_correlation = 1 - (6 * sum_of_squared_distances) / denominator
    return spearman_correlation


def zero_one_accuracy_for_scores(y_true, y_pred):
    y_true, y_pred = tensorify(y_true), tensorify(y_pred)
    n_instances, n_objects = get_instances_objects(y_true)
    predicted_rankings = scores_to_rankings(n_objects, y_pred)
    y_true = K.cast(y_true, dtype='float32')
    equal_ranks = K.cast(K.all(K.equal(predicted_rankings, y_true), axis=1), dtype='float32')
    denominator = K.cast(n_instances, dtype='float32')
    zero_one_loss = K.sum(equal_ranks) / denominator
    return zero_one_loss


def topk_categorical_accuracy(k=5):
    def topk_acc(y_true, y_pred):
        y_true, y_pred = tensorify(y_true), tensorify(y_pred)
        acc = tf.nn.in_top_k(y_pred, tf.argmax(y_true, axis=-1), k=k)
        acc = K.cast(acc, dtype='float32')
        return acc

    return topk_acc

<<<<<<< HEAD

def relevance_gain(grading, max_grade):
    """Maps a ranking (0 to `max_grade`, lower is better) to its gain.

    The gain is defined similar to the Discounted Cumulative Gain (DCG)
    metric. The value is always in [0, 1]. Therefore, it can be
    interpreted as a probability.

    Parameters
    ----------
    max_grade: float
        The highest achievable grade.
    grading: float
        A grading. Higher gradings are assumed to be better.
        0 <= grading <= max_grade must always hold.

    Tests
    -----
    >>> y_true = [0, 3, 2, 1] # (A > D > C > B)
    >>> K.eval(relevance_gain(y_true, max_grade=3)).tolist()
    [0.875, 0.0, 0.125, 0.375]
    """
    grading = tensorify(grading)
    inverse_grading = -grading + tf.cast(max_grade, grading.dtype)
    return (2 ** inverse_grading - 1) / (2 ** tf.cast(max_grade, tf.float32))


def err(y_true, y_pred, utility_function=None, probability_mapping=None):
    """Computes the Expected Reciprocal Rank or any Cascade Metric.

    ERR[1] is the cascade metric with the reciprocal rank as the utility
    function.

    Parameters
    ----------
    y_true: list of int
        The "ground truth" ranking. In this case, this does not need to
        actually be a ranking. It can be any 2 dimensional array whose
        elements can be transformed to probabilities by the
        `probability_mapping`.
    y_pred: list of int
        The predicted ranking that is to be evaluated.
    probability_mapping: list of int -> list of float
        A function that maps the elements of `y_true` to probabilities.
        Those values are then interpreted as the probability that the
        corresponding object satisfies the user's need. If `None` is
        specified, the `relevance_gain` function with `max_grade` set to
        the highest grade occurring in the grading is used.
    utility_function: int -> float
        A function that maps a rank (0 being the highest) to its
        "utility". If `None` is specified, this is defined as the
        reciprocal of the rank (resulting in the ERR metric). If a
        different utility is specified, this function can compute any
        cascade metric. Corresponds to the function represented by
        :math:`\\phi` in [1]. This will usually be a monotonically
        decreasing function, since the user is more likely to examine
        the first few results and therefore more likely to derive
        utility from them.

    Examples
    --------

    First, let's keep the default values and evaluate a ranking:
    >>> y_true = [
    ...     [0, 3, 2, 1],
    ...     [2, 3, 1, 0],
    ... ]
    >>> y_pred = [
    ...     [0, 3, 1, 2],
    ...     [1, 2, 3, 0],
    ... ]
    >>> K.eval(err(y_true, y_pred))
    0.6365559895833333

    Instead of relying on the relevance gain, we can also explicitly specify
    our own probabilities:
    >>> y_true = [
    ...     [0.3, 0.6, 0.05, 0.05],
    ...     [0.1, 0.1, 0.1, 0.7],
    ... ]
    >>> y_pred = [
    ...     [0, 3, 1, 2],
    ...     [1, 2, 3, 0],
    ... ]

    Now `y_true[i, j]` is the probability that object `j` in instance `i`
    satisfies the user's need. To use this probabilities unchanged, we need to
    override the probability mapping with the identity:

    >>> probability_mapping = lambda x: x

    Let us further specify that the rank utilities decrease in an exponential
    manner, e.g. every rank is only half as "valuable" as its predecessor:
    >>> utility_function = lambda r: 1/2**(r - 1) # start with 2**0 = 1

    We can now evaluate the metric:
    >>> K.eval(err(
    ...     y_true,
    ...     y_pred,
    ...     probability_mapping=probability_mapping,
    ...     utility_function=utility_function,
    ... ))
    0.3543499991945922

    The resulting metric is technically no longer an expected reciprocal rank,
    since the utility is not given by the reciprocal of the rank. It is a
    different version of a cascade metric. The original paper [1] called it an
    abandonment cascade (with gamma = 1/2), so let us define a new name for it:

    >>> from functools import partial
    >>> abandonment_cascade_half = partial(
    ...     err,
    ...     probability_mapping=probability_mapping,
    ...     utility_function=utility_function,
    ... )
    >>> K.eval(abandonment_cascade_half(y_true, y_pred))
    0.3543499991945922

    References
    ----------
        [1] Chapelle, Olivier, et al. "Expected reciprocal rank for graded
        relevance." Proceedings of the 18th ACM conference on Information and
        knowledge management. ACM, 2009. http://olivier.chapelle.cc/pub/err.pdf
    """
    if probability_mapping is None:
        max_grade = tf.reduce_max(y_true)
        probability_mapping = partial(relevance_gain, max_grade=max_grade)
    if utility_function is None:
        # reciprocal rank
        utility_function = lambda r: 1 / r
    y_true, y_pred = tensorify(y_true), tensorify(y_pred)

    ninstances = tf.shape(y_pred)[0]
    nobjects = tf.shape(y_pred)[1]

    # Using y_true and the probability mapping, we can derive the
    # probability that each object satisfies the users need (we need to
    # map over the flattened array and then restore the shape):
    satisfied_probs = tf.reshape(tf.map_fn(
        probability_mapping, tf.reshape(y_true, (-1,))
    ), tf.shape(y_true))

    # sort satisfied probabilities according to the predicted ranking
    rows = tf.range(0, ninstances)
    rows_cast = tf.broadcast_to(tf.reshape(rows, (-1, 1)), tf.shape(y_pred))
    full_indices = tf.stack([rows_cast, tf.cast(y_pred, tf.int32)], axis=2)
    satisfied_at_rank = tf.gather_nd(satisfied_probs, full_indices)

    not_satisfied_n_times = tf.cumprod(1 - satisfied_at_rank, axis=1, exclusive=True)

    # And from the positions predicted in y_pred we can further derive
    # the utilities of each object given their position:
    utilities = tf.map_fn(
        utility_function, tf.range(1, nobjects + 1), dtype=tf.float64,
    )

    discount_at_rank = tf.cast(not_satisfied_n_times, tf.float64) * tf.reshape(utilities, (1, -1))
    discounted_document_values = tf.cast(satisfied_at_rank, tf.float64) * discount_at_rank
    results = tf.reduce_sum(discounted_document_values, axis=1)

    return K.mean(results)
=======
def point_dcg(self, args):
    """
        Point DCG calculation function. Calculates the DCG for a given list. This list is assumed to be consisting of the rankings of documents belonging to the same query 
    """
        pos, label = args
        return (2 ** label - 1) / math.log(pos + 2, 2)
>>>>>>> 74f24423

def dcg(self, preds):
    """
        List DCG calculation function. This function turns the list of rankings into a form which is easier to be passed to the point DCG function
    """
    return sum(map(self.point_dcg, enumerate(preds)))

def ndcg(self, preds, k=10):
    """
        NDCG calculation function that calculates the NDCG values with the help of the DCG calculation helper functions.
    """
    ideal_top = preds[:k]

    true_top = np.array([])
    if len(preds) > 10:
        true_top = np.partition(preds, -10)[-k:]
        true_top.sort()
    else:
        true_top = np.sort(preds)
    true_top = true_top[::-1]
    
    max_dcg = self.dcg(true_top)
    ideal_dcg = self.dcg(ideal_top)

    if max_dcg == 0:
        return 1

    return ideal_dcg / max_dcg<|MERGE_RESOLUTION|>--- conflicted
+++ resolved
@@ -168,7 +168,6 @@
 
     return topk_acc
 
-<<<<<<< HEAD
 
 def relevance_gain(grading, max_grade):
     """Maps a ranking (0 to `max_grade`, lower is better) to its gain.
@@ -330,14 +329,12 @@
     results = tf.reduce_sum(discounted_document_values, axis=1)
 
     return K.mean(results)
-=======
 def point_dcg(self, args):
     """
         Point DCG calculation function. Calculates the DCG for a given list. This list is assumed to be consisting of the rankings of documents belonging to the same query 
     """
         pos, label = args
         return (2 ** label - 1) / math.log(pos + 2, 2)
->>>>>>> 74f24423
 
 def dcg(self, preds):
     """
