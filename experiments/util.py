--- conflicted
+++ resolved
@@ -57,26 +57,12 @@
             SUSHI: SushiObjectRankingDatasetReader, IMAGE_DATASET: ImageDatasetReader,
             TAG_GENOME: TagGenomeObjectRankingDatasetReader, SENTENCE_ORDERING: SentenceOrderingDatasetReader,
             LETOR_OR: LetorObjectRankingDatasetReader,
-<<<<<<< HEAD
             LETOR_DC: LetorDiscreteChoiceDatasetReader, SYTHETIC_DC: DiscreteChoiceDatasetGenerator,
             MNIST_DC: MNISTDiscreteChoiceDatasetReader,
-=======
-            LETOR_DC: LetorDiscreteChoiceDatasetReader,
->>>>>>> 68dabad2
             SYNTHETIC_CHOICE: ChoiceDatasetGenerator, MNIST_CHOICE: MNISTChoiceDatasetReader}
 learners = {FETA_RANKER: FETAObjectRanker, RANKNET: RankNet, CMPNET: CmpNet, ERR: ExpectedRankRegression,
             RANKSVM: RankSVM, FATE_RANKER: FATEObjectRanker, LISTNET: ListNet,
             FETA_CHOICE: FETAChoiceFunction, FATE_CHOICE: FATEChoiceFunction}
-<<<<<<< HEAD
-
-# dcm_learners = {}
-dcm_learners = {FETA_DC: FETADiscreteChoiceFunction, FATE_DC: FETADiscreteChoiceFunction,
-                RANKNET_DC: RankNetDiscreteChoiceFunction, CMPNET_DC: CmpNetDiscreteChoiceFunction,
-                MNL: MultinomialLogitModel, NLM: NestedLogitModel, GEV: GeneralizedExtremeValueModel,
-                PCL: PairedCombinatorialLogit}
-
-learners = {**learners, **dcm_learners}
-=======
 try:
     from csrank import GeneralizedExtremeValueModel, FETADiscreteChoiceFunction, FETADiscreteChoiceFunction, \
         RankNetDiscreteChoiceFunction, MultinomialLogitModel, NestedLogitModel, PairedCombinatorialLogit, CmpNetDiscreteChoiceFunction
@@ -92,7 +78,6 @@
 
 learners = {**learners, **dcm_learners}
 print('Current learners \n', print_dictionary(learners))
->>>>>>> 68dabad2
 ranking_metrics = {'KendallsTau': kendalls_mean_np, 'SpearmanCorrelation': spearman_scipy,
                    'ZeroOneRankLoss': zero_one_rank_loss_for_scores_np,
                    'ZeroOneRankLossTies': zero_one_rank_loss_for_scores_ties_np,
